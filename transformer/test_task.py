--- conflicted
+++ resolved
@@ -25,7 +25,6 @@
 )
 
 
-<<<<<<< HEAD
 class TestTask:
     class TestFromRequests:
         def test_it_returns_a_task(self):
@@ -127,6 +126,7 @@
 
 _formats = sampled_from(("json", "www"))
 _kinds_of_dicts = sampled_from(_KindOfDict)
+
 
 # From http://www.softwareishard.com/blog/har-12-spec/#postData.
 @composite
@@ -160,150 +160,8 @@
         assert RequestsPostData(params=v, json=w).as_kwargs() == {
             "params": v,
             "json": w,
-=======
-class TestFromRequests:
-    def test_it_returns_a_task(self):
-        request = MagicMock()
-        request.timestamp = 1
-        second_request = MagicMock()
-        second_request.timestamp = 2
-        assert all(
-            isinstance(t, Task) for t in Task.from_requests([request, second_request])
-        )
-
-    @patch("builtins.open")
-    def test_it_doesnt_create_a_task_if_the_url_is_on_the_blacklist(self, mock_open):
-        mock_open.return_value = io.StringIO("amazon")
-        request = MagicMock()
-        request.url = MagicMock()
-        request.url.netloc = "www.amazon.com"
-        task = Task.from_requests([request])
-        assert len(list(task)) == 0
-
-    @patch("builtins.open")
-    def test_it_creates_a_task_if_the_path_not_host_is_on_the_blacklist(
-            self, mock_open
-    ):
-        mock_open.return_value = io.StringIO("search\namazon")
-        request = MagicMock()
-        request.url = urlparse("https://www.google.com/search?&q=amazon")
-        task = Task.from_requests([request])
-        assert len(list(task)) == 1
-
-
-class TestAsLocustAction:
-    def test_it_returns_an_error_given_an_unsupported_http_method(self):
-        a_request_with_an_unsupported_http_method = MagicMock()
-        task = Task("some_task", a_request_with_an_unsupported_http_method)
-        with pytest.raises(ValueError):
-            task.as_locust_action()
-
-    def test_it_returns_a_string(self):
-        a_request = MagicMock(spec_set=Request)
-        a_request.method = HttpMethod.GET
-        task = Task("some_task", a_request)
-        assert isinstance(task.as_locust_action(), str)
-
-    def test_it_returns_action_from_locust_request(self):
-        a_request = MagicMock(spec_set=Request)
-        a_request.method = HttpMethod.GET
-        locust_request = LocustRequest(
-            method=HttpMethod.GET, url=repr("http://locust-task"), name="task name", headers={}
-        )
-        task = Task("some_task", request=a_request, locust_request=locust_request)
-        action = task.as_locust_action()
-        assert action.startswith("response = self.client.get(url='http://locust-task'")
-
-    def test_it_returns_task_using_get_given_a_get_http_method(self):
-        a_request = MagicMock(spec_set=Request)
-        a_request.method = HttpMethod.GET
-        task = Task("some_task", a_request)
-        action = task.as_locust_action()
-        assert action.startswith("response = self.client.get(")
-
-    def test_it_returns_a_task_using_post_given_a_post_http_method(self):
-        a_request = MagicMock(spec_set=Request)
-        a_request.method = HttpMethod.POST
-        a_request.post_data = {}
-        task = Task("some_task", a_request)
-        action = task.as_locust_action()
-        assert action.startswith("response = self.client.post(")
-
-    def test_it_returns_a_task_using_put_given_a_put_http_method(self):
-        a_request = MagicMock(spec_set=Request)
-        a_request.method = HttpMethod.PUT
-        a_request.post_data = {"text": "{'some key': 'some value'}"}
-        a_request.query = [QueryPair(name="some name", value="some value")]
-        task = Task("some_task", a_request)
-        action = task.as_locust_action()
-        assert action.startswith("response = self.client.put(")
-        assert "params={'some name': 'some value'}" in action
-        assert "data=b\"{'some key': 'some value'}\"" in action
-
-    def test_it_returns_a_task_using_options_given_an_options_http_method(self):
-        a_request = MagicMock(spec_set=Request)
-        a_request.method = HttpMethod.OPTIONS
-        a_request.headers = [Header(name="Access-Control-Request-Method", value="POST")]
-        task = Task("some_task", a_request)
-        action = task.as_locust_action()
-        assert action.startswith("response = self.client.options(")
-        assert "headers={'Access-Control-Request-Method': 'POST'" in action
-
-    def test_it_returns_a_task_using_delete_given_a_delete_http_method(self):
-        a_request = MagicMock(spec_set=Request)
-        a_request.method = HttpMethod.DELETE
-        a_request.url = urlparse("http://www.some.web.site/?some_name=some_value")
-        task = Task("some_task", a_request)
-        action = task.as_locust_action()
-        assert action.startswith("response = self.client.delete(")
-        assert "?some_name=some_value" in action
-
-    def test_it_provides_timeout_to_requests(self):
-        a_request = MagicMock(spec_set=Request)
-        a_request.method = HttpMethod.GET
-        task = Task("some_task", a_request)
-        action = task.as_locust_action()
-        assert f"timeout={TIMEOUT}" in action
-
-    def test_it_injects_headers(self):
-        a_request = MagicMock(spec_set=Request)
-        a_request.method = HttpMethod.GET
-        a_request.headers = [Header(name="some_header", value="some_value")]
-        task = Task("some_task", a_request)
-        action = task.as_locust_action()
-        assert "some_value" in action
-
-    def test_it_encodes_data_in_task_for_text_mime(self):
-        decoded_value = '{"formatted": "54,95 €"}'
-        a_request = MagicMock(spec_set=Request)
-        a_request.method = HttpMethod.POST
-        a_request.post_data = {"text": decoded_value}
-        task = Task("some_task", a_request)
-        action = task.as_locust_action()
-        assert str(decoded_value.encode()) in action
-
-    def test_it_encodes_data_in_task_for_json_mime(self):
-        decoded_value = '{"formatted": "54,95 €"}'
-        a_request = MagicMock(spec_set=Request)
-        a_request.method = HttpMethod.POST
-        a_request.post_data = {"text": decoded_value, "mimeType": "application/json"}
-        task = Task("some_task", a_request)
-        action = task.as_locust_action()
-        assert str(json.loads(decoded_value)) in action
-
-    def test_it_converts_post_params_to_post_text(self):
-        a_request = MagicMock(spec_set=Request)
-        a_request.method = HttpMethod.POST
-        a_request.post_data = {
-            "mimeType": "application/json",
-            "params": [
-                {"name": "username", "value": "some user"},
-                {"name": "password", "value": "some password"},
-            ],
->>>>>>> 790398b2
         }
 
-<<<<<<< HEAD
     class TestFromHarPostData:
         @given(har_post_dicts(format="json"))
         def test_it_selects_json_approach_for_json_format(self, d: dict):
@@ -339,15 +197,6 @@
                 (JSON_MIME_TYPE, "json", {}),
                 ("application/x-www-form-urlencoded", "data", b"{}"),
             ),
-=======
-        modified_task = Task.inject_headers(task, {})
-
-        assert modified_task.locust_request
-
-    def test_it_returns_a_task_with_the_injected_headers(self):
-        locust_request = LocustRequest(
-            method=MagicMock(), url=MagicMock(), name=MagicMock(), headers={"x-forwarded-for": ""}
->>>>>>> 790398b2
         )
         def test_it_accepts_both_params_and_text(self, mime: str, kwarg, val):
             expected_fields = {
@@ -463,6 +312,22 @@
             },
         )
 
+    def test_it_uses_the_custom_name_if_provided(self):
+        url = "http://abc.de"
+        name = "my-req"
+        r = Request(
+            name=name, timestamp=MagicMock(), method=HttpMethod.GET, url=urlparse(url)
+        )
+        assert req_to_expr(r) == py.FunctionCall(
+            name="self.client.get",
+            named_args={
+                "url": py.Literal(url),
+                "name": py.Literal(name),
+                "timeout": py.Literal(TIMEOUT),
+                "allow_redirects": py.Literal(False),
+            },
+        )
+
 
 class TestLreqToExpr:
     def test_it_supports_get_requests(self):
@@ -501,7 +366,6 @@
             },
         )
 
-<<<<<<< HEAD
     def test_it_supports_urlencoded_post_requests(self):
         url = "http://abc.de"
         r = LocustRequest.from_request(
@@ -516,11 +380,6 @@
                     "text": "z=7",
                 },
             )
-=======
-    def test_it_returns_a_task_with_the_replaced_url(self):
-        locust_request = LocustRequest(
-            method=MagicMock(), url=MagicMock(), name=MagicMock(), headers=MagicMock()
->>>>>>> 790398b2
         )
         assert lreq_to_expr(r) == py.FunctionCall(
             name="self.client.post",
@@ -590,4 +449,25 @@
                 "json": py.Literal({"z": 7}),
                 "params": py.Literal([(b"x", b"y"), (b"c", b"d")]),
             },
+        )
+
+    def test_it_uses_the_custom_name_if_provided(self):
+        url = "http://abc.de"
+        name = "my-req"
+        r = LocustRequest.from_request(
+            Request(
+                name=name,
+                timestamp=MagicMock(),
+                method=HttpMethod.GET,
+                url=urlparse(url),
+            )
+        )
+        assert lreq_to_expr(r) == py.FunctionCall(
+            name="self.client.get",
+            named_args={
+                "url": py.Literal(url),
+                "name": py.Literal(name),
+                "timeout": py.Literal(TIMEOUT),
+                "allow_redirects": py.Literal(False),
+            },
         )