--- conflicted
+++ resolved
@@ -59,20 +59,14 @@
     timestamp: datetime
     method: HttpMethod
     url: SplitResult
-<<<<<<< HEAD
     headers: List[Header] = ()
     post_data: Optional[dict] = None
     query: List[QueryPair] = ()
+    name: Optional[str] = None
 
     def __post_init__(self):
         self.headers = list(self.headers)
         self.query = list(self.query)
-=======
-    headers: List[Header]
-    post_data: dict
-    query: List[QueryPair]
-    name: Optional[str] = None
->>>>>>> 790398b2
 
     @classmethod
     def from_har_entry(cls, entry: dict) -> "Request":
